--- conflicted
+++ resolved
@@ -2,11 +2,7 @@
 
 REQUIREMENTS:
 - Ubuntu 22.04+
-<<<<<<< HEAD
-- Python 3.10+
-=======
 - Python 3.12+
->>>>>>> ddae74c2
 
 HARDWARE REQUIREMENTS:
 - 8gb Ram
@@ -32,16 +28,10 @@
    ```sh
    git clone https://github.com/tao_dot_com/patrol_subnet
    cd patrol_subnet
-<<<<<<< HEAD
-   python3 -m venv venv
-   source venv/bin/activate
-   pip install -e .
-=======
    python3 -m venv .venv
    source .venv/bin/activate
    pip install -e miner/
    pip install -e common/
->>>>>>> ddae74c2
    ```
 
 4. Run the miner script to start mining data:
@@ -49,9 +39,6 @@
   - TESTNET UID: 275
    
    ```sh
-<<<<<<< HEAD
-   pm2 start src/patrol/mining/miner.py --interpreter python3 --name patrol-miner -- --netuid <UID> --wallet_path <your_wallet_path> --coldkey <your_wallet_name>  --hotkey <your_wallet_hotkey_name> --subtensor_address <network address for (test | finney | local)> --archive_node_address <your archive node for data collection (always has to be mainnet)> --external_ip <your_external_ip address> --port <your_port | 8091> --max_future_events <number of event blocks to collect into the future> --max_past_events <number of event blocks to collect into the past> --event_batch_size <number of event blocks to query at the same time>
-=======
    pm2 start miner/src/patrol_mining/miner.py --interpreter python3 --name patrol-miner -- \
   --netuid <UID> \
   --wallet_path <your_wallet_path> \
@@ -64,7 +51,6 @@
   --max_future_events <number of event blocks to collect into the future> \
   --max_past_events <number of event blocks to collect into the past> \
   --event_batch_size <number of event blocks to query at the same time>
->>>>>>> ddae74c2
    ```
    This script will:
    - Initialize the miner with the specified wallet name and network
@@ -80,16 +66,6 @@
 - [Hotkey Ownership Task](hotkey_ownership.md)  
 There are no standard hyperparamters for changing the performance of your miner on this task. You will likely find benefits from pursuing caching in some form.
 
-<<<<<<< HEAD
-For both tasks, we strongly suggest setting up your own archive node, which will allow you to avoid any rate limits and/or competing for resources when querying the opentensor archive node. A guide to help you set up your own archive node can be found [here](https://docs.bittensor.com/subtensor-nodes/).
-
-To aid with optimising for both tasks, we have provided some local_dev resource, which allow you to test your miner offline (without the need for testnet). Please see [here](../src/local_dev/local_development.md).
-
-Task 1: Coldkey Search
-
-You will at the very least need to optimize your miner's performance by adjusting the *max_future_events*, *max_past_events* and *event_batch_size* parameters.
-=======
->>>>>>> ddae74c2
 
 - [Stake Prediction Task](stake_prediction.md)  
 The reference miner will predict zero stake movement by default. It is completely up to miners to
@@ -99,10 +75,4 @@
 
 For both tasks, we strongly suggest setting up your own archive node, which will allow you to avoid any rate limits and/or competing for resources when querying the opentensor archive node. A guide to help you set up your own archive node can be found [here](https://docs.bittensor.com/subtensor-nodes/).
 
-<<<<<<< HEAD
-Task 2: Hotkey Ownership Search
-
-There are no standard hyperparamters for changing the performance of your miner on this task. You will likely frind benefits from pursuing caching in some form. 
-=======
 To aid with optimizing for both tasks, we have provided some local_dev resource, which allow you to test your miner offline (without the need for testnet). Please see [here](../src/miner/local_dev/local_development.md).
->>>>>>> ddae74c2
