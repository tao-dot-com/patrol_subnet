--- conflicted
+++ resolved
@@ -21,9 +21,6 @@
 publish.sh
 main.py
 exploit
-<<<<<<< HEAD
-=======
 
 miner.bak
-src.bak
->>>>>>> ddae74c2
+src.bak