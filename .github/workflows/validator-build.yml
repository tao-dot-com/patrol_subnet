on:
  push:
    branches:
      - develop
<<<<<<< HEAD
=======
      - feature/predict_stake_remove
>>>>>>> ddae74c2

jobs:
  build:
    services:
      postgres:
        image: postgres:alpine
        env:
          POSTGRES_USER: patrol
          POSTGRES_PASSWORD: password
        ports:
          - "5432:5432"

    runs-on: ubuntu-latest
    environment: build
    steps:
      - name: Checkout
        uses: actions/checkout@v4

      - name: Setup buildx
        uses: docker/setup-buildx-action@v3
        with:
          driver-opts: network=host

      - name: Build
        uses: docker/build-push-action@v6
        with:
<<<<<<< HEAD
          file: ./validator.dockerfile
=======
          context: .
          file: ./validator/Dockerfile
>>>>>>> ddae74c2
          build-args: |
            TEST_POSTGRESQL_URL=postgresql+asyncpg://patrol:password@localhost:5432/patrol
            ARCHIVE_NODE=${{ secrets.ARCHIVE_NODE }}
          push: false<|MERGE_RESOLUTION|>--- conflicted
+++ resolved
@@ -2,10 +2,7 @@
   push:
     branches:
       - develop
-<<<<<<< HEAD
-=======
       - feature/predict_stake_remove
->>>>>>> ddae74c2
 
 jobs:
   build:
@@ -32,12 +29,8 @@
       - name: Build
         uses: docker/build-push-action@v6
         with:
-<<<<<<< HEAD
-          file: ./validator.dockerfile
-=======
           context: .
           file: ./validator/Dockerfile
->>>>>>> ddae74c2
           build-args: |
             TEST_POSTGRESQL_URL=postgresql+asyncpg://patrol:password@localhost:5432/patrol
             ARCHIVE_NODE=${{ secrets.ARCHIVE_NODE }}
